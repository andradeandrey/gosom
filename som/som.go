package som

import (
	"fmt"
	"io"
	"math/rand"
	"runtime"
	"sync"
	"time"

	"github.com/gonum/matrix/mat64"
	"github.com/milosgajdos83/gosom/pkg/utils"
)

// CodebookInitFunc defines SOM codebook initialization function
type CodebookInitFunc func(*mat64.Dense, []int) (*mat64.Dense, error)

// CoordsInitFunc defines SOM grid coordinates initialization function
type CoordsInitFunc func(string, []int) (*mat64.Dense, error)

// NeighbFunc defines SOM neighbourhood function
type NeighbFunc func(float64, float64) float64

// Map is a Self Organizing Map (SOM)
type Map struct {
	// codebook is a matrix which contains SOM codebook vectors
	// codebook dimensions: SOM units x data features
	codebook *mat64.Dense
	// unitDist is a symmetric hollow matrix that maps distances between SOM units
	// unitDist dimesions: SOM units x SOM units
	unitDist *mat64.Dense
	// bmus stores codebook row indices of Best Match Units (BMU) over the training
	// bmus will give us an indication of how many clusters are there in the data
	bmus map[int]int
}

// NewMap creates new SOM based on the provided configuration and input data
// NewMap allows you to pass in SOM codebook init function that is used to initialize
// SOM codebook vectors to initial values. If codebook InitFunc is nil, random initialization
// is used. NewMap returns error if the provided configuration is not valid or if the data matrix
// is nil or if the codebook matrix could not be initialized.
func NewMap(c *MapConfig, data *mat64.Dense) (*Map, error) {
	// if input data is empty throw error
	if data == nil {
		return nil, fmt.Errorf("Invalid input data: %v\n", data)
	}
	// validate the map configuration
	if err := validateMapConfig(c); err != nil {
		return nil, err
	}
	// compute the number of map units
	mUnits := utils.IntProduct(c.Dims)
	if mUnits <= 1 {
		return nil, fmt.Errorf("Incorrect map size dimensions: %v\n", c.Dims)
	}
	// initialize codebook
	codebook, err := c.InitFunc(data, c.Dims)
	if err != nil {
		return nil, err
	}
	// grid coordinates matrix
	gridCoords, err := GridCoords(c.UShape, c.Dims)
	if err != nil {
		return nil, err
	}
	// unit distance matrix
	unitDist, err := DistanceMx("euclidean", gridCoords)
	if err != nil {
		return nil, err
	}
	bmus := make(map[int]int)
	// return pointer to new map
	return &Map{
		codebook: codebook,
		unitDist: unitDist,
		bmus:     bmus,
	}, nil
}

// Codebook returns a matrix which contains SOM codebook vectors
func (m Map) Codebook() *mat64.Dense {
	return m.codebook
}

// UnitDist returns a matrix which contains Euclidean distances between SOM units
func (m Map) UnitDist() *mat64.Dense {
	return m.unitDist
}

// BMUs returns a slice which contains indices of Best Match Units (BMUs) of each input vector
func (m Map) BMUs() map[int]int {
	return m.bmus
}

<<<<<<< HEAD
// MarshalTo serializes SOM codebook in a given format.
// At the moment only the native gonum binary format is supported
=======
// MarshalTo serializes SOM codebook in a given format to writer w.
// At the moment only the native gonum binary format is supported.
// It returns the number of bytes written to w or fails with error.
>>>>>>> 2249bd7b
func (m *Map) MarshalTo(format string, w io.Writer) (int, error) {
	switch format {
	case "gonum":
		return m.codebook.MarshalBinaryTo(w)
	}
	// marshal binary to file path
	return 0, fmt.Errorf("Unsupported format: %s\n", format)
}

<<<<<<< HEAD
// UMatrixOut generates SOM u-matrix in a given format
// At the moment only SVG format is supported
func (m Map) UMatrixOut(format, uShape, title string, w io.Writer) error {
=======
// UMatrixOut generates SOM u-matrix in a given format and writes the output to w.
// At the moment only SVG format is supported. It fails with error if the write to w fails.
func (m Map) UMatrixOut(format, title string, w io.Writer) error {
>>>>>>> 2249bd7b
	// TODO: needs some UMatrixSVG modifications first
	return nil
}

<<<<<<< HEAD
// Train runs a SOM training for a given data set and training configuration parameters
// Train modifies the SOM codebook vectors according to the chosen training method.
// If batch method is used, iters is ignored and set to the number of data samples.
// It returns error if the supplied training configuration is invalid
=======
// Train runs a SOM training for a given data set and training configuration parameters.
// It modifies the map codebook vectors based on the chosen training algorithm.
// It returns error if the supplied training configuration is invalid or training fails
>>>>>>> 2249bd7b
func (m *Map) Train(c *TrainConfig, data *mat64.Dense, iters int) error {
	// number of iterations must be a positive integer
	if iters <= 0 {
		return fmt.Errorf("Invalid number of iterations: %d\n", iters)
	}
	// nil data passed in
	if data == nil {
		return fmt.Errorf("Invalid data supplied: %v\n", data)
	}
	// validate the training configuration
	if err := validateTrainConfig(c); err != nil {
		return err
	}
	// run the training
	switch c.Method {
	case "seq":
		return m.seqTrain(c, data, iters)
	case "batch":
		return m.batchTrain(c, data, iters)
	}

	return nil
}

// seqTrain runs sequential SOM training algorithm on a given data set
func (m *Map) seqTrain(tc *TrainConfig, data *mat64.Dense, iters int) error {
	rows, _ := data.Dims()
	// create random number generator
	rSrc := rand.NewSource(time.Now().UnixNano())
	r := rand.New(rSrc)
	// retrieve Neighbourhood function
	neighbFn := Neighb[tc.NeighbFn]
	// perform iters number of learning iterations
	for i := 0; i < iters; i++ {
		// pick a random sample from dataset
		sample := data.RowView(r.Intn(rows))
		// no need to check for error here:
		// sample and codebook are not nil and have the same dimension
		bmu, _ := ClosestVec("euclidean", sample, m.codebook)
		// no need to check for errors:
		// LRate and Radius are checked by config validation
		lRate, _ := LRate(i, iters, tc.LDecay, tc.LRate)
		radius, _ := Radius(i, iters, tc.RDecay, tc.Radius)
		// pick the bmu unit distance row
		bmuDists := m.unitDist.RowView(bmu)
		// find units which are within the radius
		for i := 0; i < bmuDists.Len(); i++ {
			// bmu distance to i-th map unit
			dist := bmuDists.At(i, 0)
			// we are within BMU radius
			if dist < radius {
<<<<<<< HEAD
				cbVec := m.codebook.RowView(i)
				m.seqUpdateCbVec(cbVec, sample, lRate, radius, dist, nFn)
=======
				// update particular codebook vector
				m.seqUpdateCbVec(i, sample, lRate, radius, dist, neighbFn)
>>>>>>> 2249bd7b
			}
		}
	}

	return nil
}

<<<<<<< HEAD
// seqUpdateCbVec updates vector cbVec given the learning rate l, radius r and distance d
func (m *Map) seqUpdateCbVec(cbVec, vec *mat64.Vector, l, r, d float64, nFn NeighbFunc) {
=======
// seqUpdateCbVec updates codebook vector on row cbIdx given the learning rate l,
// radius r, distance d and neihgbourhood function nFn
func (m *Map) seqUpdateCbVec(cbIdx int, vec *mat64.Vector, l, r, d float64, nFn NeighbFunc) {
>>>>>>> 2249bd7b
	// pick codebook vector that should be updated
	cbVec := m.codebook.RowView(cbIdx)
	// update codebook vector according to the algorithm
	diff := mat64.NewVector(cbVec.Len(), nil)
	diff.AddScaledVec(vec, -1.0, cbVec)
	mul := l
	// nFn returns 1 for d == 0; skipping this case will save us some CPU time
	if d > 0.0 {
		mul *= nFn(d, r)
	}
	cbVec.AddScaledVec(cbVec, mul, diff)
}

<<<<<<< HEAD
// dataRow holds data vector v, its position in data matrix ix
type dataRow struct {
	vec  *mat64.Vector
	idx  int
	iter int
}

// batchConfig holds batch configuration
type batchConfig struct {
	tc     *TrainConfig
	cbMx   *mat64.Dense
	distMx *mat64.Dense
}

// batchResult holds vector and neighbourhood batch result
type batchResult struct {
	vec  *mat64.Vector
	nghb float64
	idx  int
=======
// batchConfig holds batch training configuration
type batchConfig struct {
	// tc is a training configuration
	tc *TrainConfig
	// iters is a number of training iterations
	iters int
}

// batchRow holds data vectoar, ts position in data matri and current training iteration
type batchRow struct {
	// vec is an input data vector
	vec *mat64.Vector
	// idx is index of vec in data matrix
	idx int
	// iter is a current training iteration
	iter int
}

// batchResult holds scaled data vector, neighbourhood of data input and index of codebook vector
type batchResult struct {
	// vec is a scaled data vector
	vec *mat64.Vector
	// nghb is particular input neighbourhood
	nghb float64
	// idx is an index of codebook vector to be updated
	idx int
>>>>>>> 2249bd7b
}

// batchTrain runs batch SOM training on a given data set
func (m *Map) batchTrain(tc *TrainConfig, data *mat64.Dense, iters int) error {
	cbRows, _ := m.codebook.Dims()
	rows, cols := data.Dims()
	// batchSize set to min(cbRows,rows)
	batchSize := cbRows
	if rows < cbRows {
		batchSize = rows
	}
<<<<<<< HEAD
	//fmt.Println("batchSize", batchSize)
	// number of worker goroutines
	workers := runtime.NumCPU()
	// number of samples in the batch
	var bound int
	// train for a number of iterations
	for i := 0; i < iters; i++ {
		for j := 0; j < rows; j += batchSize {
			// make data channel a buffered channel
			rowChan := make(chan *dataRow, workers*4)
			// batch results channel
			resChan := make(chan *batchResult, workers*4)
			// upper bound of batch submatrix
			bound = j + batchSize
			if bound > rows {
				bound = rows
			}
			wg := &sync.WaitGroup{}
			// batch data matrix: submatrix of data matrix
			batch := data.View(j, 0, bound-j, cols)
			//fmt.Println("from", j, "to", bound-1)
			// goroutine which feeds worker goroutines
			go readDataRows(batch, i, j, rowChan)
			// batchConfig: training config, codebook and unit dist matrix
			bc := &batchConfig{tc: tc, cbMx: m.codebook, distMx: m.unitDist}
			// start worker goroutines
			for j := 0; j < workers; j++ {
				//fmt.Println("Starting worker", j)
				wg.Add(1)
				go processRow(resChan, wg, iters, bc, rowChan)
			}
=======
	// batchConfig: training config, iterations, codebook and unitdist matrix
	bc := &batchConfig{
		tc:    tc,
		iters: iters,
	}
	// number of worker goroutines
	workers := runtime.NumCPU()
	// train for a number of iterations
	for i := 0; i < iters; i++ {
		// Iterate over the input data in batchSize batches
		for j := 0; j < rows; j += batchSize {
			// data and results channels are buffered
			rowChan := make(chan *batchRow, workers*4)
			resChan := make(chan *batchResult, workers*4)
			// adjust batchSize in case it goes over rows
			if j+batchSize > rows {
				batchSize = j + batchSize - rows
			}
			// batch matrix is a submatrix of data matrix
			batch := data.View(j, 0, batchSize, cols)
			// goroutine which feeds worker goroutines
			go readDataRows(batch, i, j, rowChan)
			// start worker goroutines
			wg := &sync.WaitGroup{}
			for j := 0; j < workers; j++ {
				wg.Add(1)
				go m.processRow(resChan, wg, bc, rowChan)
			}
			// wait for workers to finish and close the result channel
>>>>>>> 2249bd7b
			go func() {
				wg.Wait()
				close(resChan)
			}()
			// collect batch results from all workers
			cbVecs := make([]*mat64.Vector, cbRows)
<<<<<<< HEAD
			cbNghs := make([]float64, cbRows)
			for res := range resChan {
				//fmt.Println("Res IDX", res.idx)
=======
			nghbs := make([]float64, cbRows)
			for res := range resChan {
>>>>>>> 2249bd7b
				if cbVecs[res.idx] != nil {
					cbVecs[res.idx].AddVec(cbVecs[res.idx], res.vec)
				} else {
					cbVecs[res.idx] = res.vec
				}
<<<<<<< HEAD
				cbNghs[res.idx] += res.nghb
=======
				nghbs[res.idx] += res.nghb
>>>>>>> 2249bd7b
			}
			// update codebook vectors
			for i := 0; i < cbRows; i++ {
				if cbVecs[i] != nil {
<<<<<<< HEAD
					cbVecs[i].ScaleVec(1.0/cbNghs[i], cbVecs[i])
=======
					cbVecs[i].ScaleVec(1.0/nghbs[i], cbVecs[i])
>>>>>>> 2249bd7b
					m.codebook.SetRow(i, cbVecs[i].RawVector().Data)
				}
			}
		}
	}

	return nil
}

<<<<<<< HEAD
// readDataRows reads data rows and sends them down rowChan channel
func readDataRows(batch mat64.Matrix, iter, idx int, rowChan chan<- *dataRow) {
	// create batches of data
	rows, _ := batch.Dims()
	//fmt.Println("Feeder rows", rows)
	// iterate through all batch rows
	for i := 0; i < rows; i++ {
		//fmt.Println("Data mx position: ", i+idx)
		rowChan <- &dataRow{
			iter: iter,
			vec:  (batch.(*mat64.Dense)).RowView(i),
			idx:  i + idx,
		}
	}
	//fmt.Println("Closing row channel")
	// close channel when done
	close(rowChan)
}

// processRow processes data rows and sends tehm down the results channel
func processRow(res chan<- *batchResult, wg *sync.WaitGroup, iters int, bc *batchConfig, rows <-chan *dataRow) {
	// retrieve Neighbourhood function
	neighbFn := Neighb[bc.tc.NeighbFn]
	//fmt.Println("Worker Ready")
	for row := range rows {
		// find codebook BMU for this data row
		bmu, _ := ClosestVec("euclidean", row.vec, bc.cbMx)
		// calculate radius for this iteration
		radius, _ := Radius(row.iter, iters, bc.tc.RDecay, bc.tc.Radius)
		// pick the BMU's distance row
		bmuDists := bc.distMx.RowView(bmu)
=======
// processRow processes data rows and sends tehm down the results channel
func (m Map) processRow(res chan<- *batchResult, wg *sync.WaitGroup, bc *batchConfig,
	rows <-chan *batchRow) {
	// retrieve Neighbourhood function
	neighbFn := Neighb[bc.tc.NeighbFn]
	for row := range rows {
		// find codebook BMU for this data row
		bmu, _ := ClosestVec("euclidean", row.vec, m.codebook)
		// calculate radius for this iteration
		radius, _ := Radius(row.iter, bc.iters, bc.tc.RDecay, bc.tc.Radius)
		// pick the BMU's distance row
		bmuDists := m.unitDist.RowView(bmu)
>>>>>>> 2249bd7b
		for i := 0; i < bmuDists.Len(); i++ {
			// bmu distance to i-th map unit
			dist := bmuDists.At(i, 0)
			// when in BMU radius, scale and add to all neighbourhood vecs
			if dist < radius {
<<<<<<< HEAD
				//fmt.Println("Within radius")
=======
>>>>>>> 2249bd7b
				// calculate neighbourhood function
				nghb := neighbFn(dist, radius)
				// allocate new vector
				vec := new(mat64.Vector)
				vec.CloneVec(row.vec)
				vec.ScaleVec(nghb, vec)
				// send batchResult down results channel
				res <- &batchResult{vec: vec, nghb: nghb, idx: i}
			}
		}
	}
<<<<<<< HEAD
	//fmt.Println("Finished goroutine")
	wg.Done()
=======
	wg.Done()
}

// readDataRows reads data rows and sends them down rowChan channel
func readDataRows(batch mat64.Matrix, iter, idx int, rowChan chan<- *batchRow) {
	// create batches of data
	rows, _ := batch.Dims()
	// iterate through all batch rows
	for i := 0; i < rows; i++ {
		rowChan <- &batchRow{
			iter: iter,
			vec:  (batch.(*mat64.Dense)).RowView(i),
			idx:  i + idx,
		}
	}
	// close channel when done
	close(rowChan)
>>>>>>> 2249bd7b
}<|MERGE_RESOLUTION|>--- conflicted
+++ resolved
@@ -92,14 +92,9 @@
 	return m.bmus
 }
 
-<<<<<<< HEAD
-// MarshalTo serializes SOM codebook in a given format.
-// At the moment only the native gonum binary format is supported
-=======
 // MarshalTo serializes SOM codebook in a given format to writer w.
 // At the moment only the native gonum binary format is supported.
 // It returns the number of bytes written to w or fails with error.
->>>>>>> 2249bd7b
 func (m *Map) MarshalTo(format string, w io.Writer) (int, error) {
 	switch format {
 	case "gonum":
@@ -109,29 +104,16 @@
 	return 0, fmt.Errorf("Unsupported format: %s\n", format)
 }
 
-<<<<<<< HEAD
-// UMatrixOut generates SOM u-matrix in a given format
-// At the moment only SVG format is supported
-func (m Map) UMatrixOut(format, uShape, title string, w io.Writer) error {
-=======
 // UMatrixOut generates SOM u-matrix in a given format and writes the output to w.
 // At the moment only SVG format is supported. It fails with error if the write to w fails.
 func (m Map) UMatrixOut(format, title string, w io.Writer) error {
->>>>>>> 2249bd7b
 	// TODO: needs some UMatrixSVG modifications first
 	return nil
 }
 
-<<<<<<< HEAD
-// Train runs a SOM training for a given data set and training configuration parameters
-// Train modifies the SOM codebook vectors according to the chosen training method.
-// If batch method is used, iters is ignored and set to the number of data samples.
-// It returns error if the supplied training configuration is invalid
-=======
 // Train runs a SOM training for a given data set and training configuration parameters.
 // It modifies the map codebook vectors based on the chosen training algorithm.
 // It returns error if the supplied training configuration is invalid or training fails
->>>>>>> 2249bd7b
 func (m *Map) Train(c *TrainConfig, data *mat64.Dense, iters int) error {
 	// number of iterations must be a positive integer
 	if iters <= 0 {
@@ -183,13 +165,8 @@
 			dist := bmuDists.At(i, 0)
 			// we are within BMU radius
 			if dist < radius {
-<<<<<<< HEAD
-				cbVec := m.codebook.RowView(i)
-				m.seqUpdateCbVec(cbVec, sample, lRate, radius, dist, nFn)
-=======
 				// update particular codebook vector
 				m.seqUpdateCbVec(i, sample, lRate, radius, dist, neighbFn)
->>>>>>> 2249bd7b
 			}
 		}
 	}
@@ -197,14 +174,9 @@
 	return nil
 }
 
-<<<<<<< HEAD
-// seqUpdateCbVec updates vector cbVec given the learning rate l, radius r and distance d
-func (m *Map) seqUpdateCbVec(cbVec, vec *mat64.Vector, l, r, d float64, nFn NeighbFunc) {
-=======
 // seqUpdateCbVec updates codebook vector on row cbIdx given the learning rate l,
 // radius r, distance d and neihgbourhood function nFn
 func (m *Map) seqUpdateCbVec(cbIdx int, vec *mat64.Vector, l, r, d float64, nFn NeighbFunc) {
->>>>>>> 2249bd7b
 	// pick codebook vector that should be updated
 	cbVec := m.codebook.RowView(cbIdx)
 	// update codebook vector according to the algorithm
@@ -218,27 +190,6 @@
 	cbVec.AddScaledVec(cbVec, mul, diff)
 }
 
-<<<<<<< HEAD
-// dataRow holds data vector v, its position in data matrix ix
-type dataRow struct {
-	vec  *mat64.Vector
-	idx  int
-	iter int
-}
-
-// batchConfig holds batch configuration
-type batchConfig struct {
-	tc     *TrainConfig
-	cbMx   *mat64.Dense
-	distMx *mat64.Dense
-}
-
-// batchResult holds vector and neighbourhood batch result
-type batchResult struct {
-	vec  *mat64.Vector
-	nghb float64
-	idx  int
-=======
 // batchConfig holds batch training configuration
 type batchConfig struct {
 	// tc is a training configuration
@@ -265,7 +216,6 @@
 	nghb float64
 	// idx is an index of codebook vector to be updated
 	idx int
->>>>>>> 2249bd7b
 }
 
 // batchTrain runs batch SOM training on a given data set
@@ -277,39 +227,6 @@
 	if rows < cbRows {
 		batchSize = rows
 	}
-<<<<<<< HEAD
-	//fmt.Println("batchSize", batchSize)
-	// number of worker goroutines
-	workers := runtime.NumCPU()
-	// number of samples in the batch
-	var bound int
-	// train for a number of iterations
-	for i := 0; i < iters; i++ {
-		for j := 0; j < rows; j += batchSize {
-			// make data channel a buffered channel
-			rowChan := make(chan *dataRow, workers*4)
-			// batch results channel
-			resChan := make(chan *batchResult, workers*4)
-			// upper bound of batch submatrix
-			bound = j + batchSize
-			if bound > rows {
-				bound = rows
-			}
-			wg := &sync.WaitGroup{}
-			// batch data matrix: submatrix of data matrix
-			batch := data.View(j, 0, bound-j, cols)
-			//fmt.Println("from", j, "to", bound-1)
-			// goroutine which feeds worker goroutines
-			go readDataRows(batch, i, j, rowChan)
-			// batchConfig: training config, codebook and unit dist matrix
-			bc := &batchConfig{tc: tc, cbMx: m.codebook, distMx: m.unitDist}
-			// start worker goroutines
-			for j := 0; j < workers; j++ {
-				//fmt.Println("Starting worker", j)
-				wg.Add(1)
-				go processRow(resChan, wg, iters, bc, rowChan)
-			}
-=======
 	// batchConfig: training config, iterations, codebook and unitdist matrix
 	bc := &batchConfig{
 		tc:    tc,
@@ -339,40 +256,25 @@
 				go m.processRow(resChan, wg, bc, rowChan)
 			}
 			// wait for workers to finish and close the result channel
->>>>>>> 2249bd7b
 			go func() {
 				wg.Wait()
 				close(resChan)
 			}()
 			// collect batch results from all workers
 			cbVecs := make([]*mat64.Vector, cbRows)
-<<<<<<< HEAD
-			cbNghs := make([]float64, cbRows)
-			for res := range resChan {
-				//fmt.Println("Res IDX", res.idx)
-=======
 			nghbs := make([]float64, cbRows)
 			for res := range resChan {
->>>>>>> 2249bd7b
 				if cbVecs[res.idx] != nil {
 					cbVecs[res.idx].AddVec(cbVecs[res.idx], res.vec)
 				} else {
 					cbVecs[res.idx] = res.vec
 				}
-<<<<<<< HEAD
-				cbNghs[res.idx] += res.nghb
-=======
 				nghbs[res.idx] += res.nghb
->>>>>>> 2249bd7b
 			}
 			// update codebook vectors
 			for i := 0; i < cbRows; i++ {
 				if cbVecs[i] != nil {
-<<<<<<< HEAD
-					cbVecs[i].ScaleVec(1.0/cbNghs[i], cbVecs[i])
-=======
 					cbVecs[i].ScaleVec(1.0/nghbs[i], cbVecs[i])
->>>>>>> 2249bd7b
 					m.codebook.SetRow(i, cbVecs[i].RawVector().Data)
 				}
 			}
@@ -382,39 +284,6 @@
 	return nil
 }
 
-<<<<<<< HEAD
-// readDataRows reads data rows and sends them down rowChan channel
-func readDataRows(batch mat64.Matrix, iter, idx int, rowChan chan<- *dataRow) {
-	// create batches of data
-	rows, _ := batch.Dims()
-	//fmt.Println("Feeder rows", rows)
-	// iterate through all batch rows
-	for i := 0; i < rows; i++ {
-		//fmt.Println("Data mx position: ", i+idx)
-		rowChan <- &dataRow{
-			iter: iter,
-			vec:  (batch.(*mat64.Dense)).RowView(i),
-			idx:  i + idx,
-		}
-	}
-	//fmt.Println("Closing row channel")
-	// close channel when done
-	close(rowChan)
-}
-
-// processRow processes data rows and sends tehm down the results channel
-func processRow(res chan<- *batchResult, wg *sync.WaitGroup, iters int, bc *batchConfig, rows <-chan *dataRow) {
-	// retrieve Neighbourhood function
-	neighbFn := Neighb[bc.tc.NeighbFn]
-	//fmt.Println("Worker Ready")
-	for row := range rows {
-		// find codebook BMU for this data row
-		bmu, _ := ClosestVec("euclidean", row.vec, bc.cbMx)
-		// calculate radius for this iteration
-		radius, _ := Radius(row.iter, iters, bc.tc.RDecay, bc.tc.Radius)
-		// pick the BMU's distance row
-		bmuDists := bc.distMx.RowView(bmu)
-=======
 // processRow processes data rows and sends tehm down the results channel
 func (m Map) processRow(res chan<- *batchResult, wg *sync.WaitGroup, bc *batchConfig,
 	rows <-chan *batchRow) {
@@ -427,16 +296,11 @@
 		radius, _ := Radius(row.iter, bc.iters, bc.tc.RDecay, bc.tc.Radius)
 		// pick the BMU's distance row
 		bmuDists := m.unitDist.RowView(bmu)
->>>>>>> 2249bd7b
 		for i := 0; i < bmuDists.Len(); i++ {
 			// bmu distance to i-th map unit
 			dist := bmuDists.At(i, 0)
 			// when in BMU radius, scale and add to all neighbourhood vecs
 			if dist < radius {
-<<<<<<< HEAD
-				//fmt.Println("Within radius")
-=======
->>>>>>> 2249bd7b
 				// calculate neighbourhood function
 				nghb := neighbFn(dist, radius)
 				// allocate new vector
@@ -448,10 +312,6 @@
 			}
 		}
 	}
-<<<<<<< HEAD
-	//fmt.Println("Finished goroutine")
-	wg.Done()
-=======
 	wg.Done()
 }
 
@@ -469,5 +329,4 @@
 	}
 	// close channel when done
 	close(rowChan)
->>>>>>> 2249bd7b
 }